--- conflicted
+++ resolved
@@ -151,14 +151,10 @@
         const width = this.width();
         const height = this.height();
 
-        const FONT_SIZE = 30;
-        const LINE_PADDING = 30;
+        const FONT_SIZE = 69;
+        const LINE_PADDING = 69;
         this.context.fillStyle = color.toRgba();
-<<<<<<< HEAD
         this.context.font = `${FONT_SIZE}px LexendMega`;
-=======
-        this.context.font = "69px LexendMega";
->>>>>>> deb62cd4
         this.context.textAlign = "center";
         this.context.textBaseline = "middle";
         const lines = text.split("\n");
@@ -604,12 +600,8 @@
         if (this.paused) {
             this.camera.fillMessage("PAUSED (SPACE to resume)", MESSAGE_COLOR);
         } else if(this.player.health <= 0.0) {
-<<<<<<< HEAD
             const accuracy = Math.ceil(100 * this.player.accuracy / Math.max(this.player.shootCount, 1.0));
-            this.camera.fillMessage(`YOUR SCORE: ${this.score}\nACCURACY: ${accuracy}%\n(F5 to restart)`, MESSAGE_COLOR);
-=======
-            this.camera.fillMessage(`YOUR SCORE: ${this.score} (SPACE to restart)`, MESSAGE_COLOR);
->>>>>>> deb62cd4
+            this.camera.fillMessage(`YOUR SCORE: ${this.score}\nACCURACY: ${accuracy}%\n(SPACE to restart)`, MESSAGE_COLOR);
         } else {
             this.tutorial.render(this.camera);
         }
